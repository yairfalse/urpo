import { useState, useEffect, useCallback, memo } from 'react';
import { useKeyboardShortcuts } from './hooks/useKeyboardShortcuts';
import { useLocalStorage } from './hooks/useLocalStorage';
import { ErrorBoundary } from './components/common/ErrorBoundary';
import { ServiceHealthDashboard } from './components/tables/ServiceHealthDashboard';
import { TraceExplorer } from './components/tables/TraceExplorer';
import { SystemMetrics } from './components/panels/SystemMetrics';
import { ServiceGraphPro } from './components/charts/ServiceGraphPro';
import { ServiceMap } from './components/tables/ServiceMap';
import { FlowTable } from './components/tables/FlowTable';
import { VirtualizedFlowTable } from './components/tables/VirtualizedFlowTable';
import { ServiceMetrics, TraceInfo, SystemMetrics as SystemMetricsType, ViewMode, NavigationItem } from './types';
import {
  Activity,
  BarChart3,
  Layers,
  GitBranch,
  Share2,
  Search,
  Filter,
  RefreshCw,
  Settings,
  Bell,
  ChevronDown
} from 'lucide-react';
import { isTauriAvailable, safeTauriInvoke } from './utils/tauri';
import { POLLING } from './constants/ui';

const App = memo(() => {
  const [activeView, setActiveView] = useLocalStorage<ViewMode>('urpo-active-view', 'graph');
  const [services, setServices] = useState<ServiceMetrics[]>([]);
  const [traces, setTraces] = useState<TraceInfo[]>([]);
  const [systemMetrics, setSystemMetrics] = useState<SystemMetricsType | null>(null);
  const [loading, setLoading] = useState(true);
  const [error, setError] = useState<string | null>(null);
  const [searchQuery, setSearchQuery] = useState('');
  const [showFilters, setShowFilters] = useState(false);
  const [showNotifications, setShowNotifications] = useState(false);
  const [showSettings, setShowSettings] = useState(false);
  const [showUserMenu, setShowUserMenu] = useState(false);

  const updateMetrics = useCallback(async () => {
    try {
      if (isTauriAvailable()) {
        const [serviceData, systemData] = await Promise.all([
          safeTauriInvoke<ServiceMetrics[]>('get_service_metrics'),
          safeTauriInvoke<SystemMetricsType>('get_system_metrics'),
        ]);

        if (serviceData && systemData) {
          requestAnimationFrame(() => {
            setServices(serviceData);
            setSystemMetrics(systemData);
            setError(null);
          });
        }
      } else {
        requestAnimationFrame(() => {
          setServices([]);
          setSystemMetrics(null);
          setError('Backend not available - ensure OTEL receiver is running');
        });
      }
    } catch (err) {
      console.error('Error updating metrics:', err);
      requestAnimationFrame(() => {
        setServices([]);
        setSystemMetrics(null);
        setError(`Failed to connect to backend`);
      });
    }
  }, []);

  const loadTraces = useCallback(async () => {
    try {
      if (isTauriAvailable()) {
        const traceData = await safeTauriInvoke<TraceInfo[]>('list_recent_traces', {
          limit: 100,
        });

        if (traceData) {
          requestAnimationFrame(() => {
            setTraces(traceData);
            setError(null);
          });
        }
      } else {
        requestAnimationFrame(() => {
          setTraces([]);
          setError('Backend not available');
        });
      }
    } catch (err) {
      console.error('Error loading traces:', err);
      requestAnimationFrame(() => {
        setTraces([]);
        setError(`Failed to load traces`);
      });
    }
  }, []);

  useKeyboardShortcuts([
    { key: '1', handler: () => setActiveView('graph'), description: 'Service Map' },
    { key: '2', handler: () => setActiveView('flows'), description: 'Trace Flows' },
    { key: '3', handler: () => setActiveView('health'), description: 'Health Metrics' },
    { key: '4', handler: () => setActiveView('traces'), description: 'Traces' },
    { key: '5', handler: () => setActiveView('servicemap'), description: 'Dependencies' },
    { key: 'r', handler: updateMetrics, description: 'Refresh', ctrl: true },
    { key: 't', handler: loadTraces, description: 'Reload traces', ctrl: true },
    { key: '/', handler: () => {
      document.getElementById('global-search')?.focus();
      // Close any open dropdowns when focusing search
      setShowFilters(false);
      setShowNotifications(false);
      setShowSettings(false);
      setShowUserMenu(false);
    }, description: 'Search' },
  ]);

  useEffect(() => {
    const startReceiver = async () => {
      if (isTauriAvailable()) {
        try {
          await safeTauriInvoke('start_receiver');
          setLoading(false);
          setError(null);
        } catch (err) {
          setError(`Failed to start OTEL receiver: ${err}`);
          setLoading(false);
        }
      } else {
        setLoading(false);
        setError(null);
      }
    };

    startReceiver();

    return () => {
      if (isTauriAvailable()) {
        safeTauriInvoke('stop_receiver').catch(console.error);
      }
    };
  }, []);

  useEffect(() => {
    if (loading) return;
    updateMetrics();
    const interval = setInterval(updateMetrics, POLLING.METRICS_INTERVAL_MS);
    return () => clearInterval(interval);
  }, [loading, updateMetrics]);

  useEffect(() => {
    if (activeView === 'traces' && !loading) {
      loadTraces();
    }
  }, [activeView, loading, loadTraces]);

  if (loading) {
    return (
      <div className="flex items-center justify-center h-screen bg-dark-50">
        <div className="text-center">
          <div className="w-12 h-12 mx-auto mb-4 rounded-full border-2 border-data-blue border-t-transparent animate-spin"></div>
          <h2 className="text-light-100 font-semibold text-lg mb-2">Initializing URPO</h2>
          <p className="text-light-400 text-sm">Starting observability engine...</p>
        </div>
      </div>
    );
  }

  const navigationItems: NavigationItem[] = [
    { key: 'graph', icon: GitBranch, label: 'Service Map', shortcut: '1' },
    { key: 'flows', icon: Activity, label: 'Trace Flows', shortcut: '2' },
    { key: 'health', icon: BarChart3, label: 'Health', shortcut: '3' },
    { key: 'traces', icon: Layers, label: 'Traces', shortcut: '4' },
    { key: 'servicemap', icon: Share2, label: 'Dependencies', shortcut: '5' },
  ];

  return (
    <ErrorBoundary componentName="App">
      <div className="h-screen bg-dark-0 text-light-50 flex flex-col">
        {/* Ultra-polished header */}
        <header className="sharp-panel bg-dark-50 border-b shadow-lg relative overflow-hidden">
          {/* Gradient accent line */}
          <div className="absolute top-0 left-0 right-0 h-0.5 bg-gradient-to-r from-transparent via-data-blue to-transparent opacity-80"></div>

          <div className="px-6 py-4">
            <div className="flex items-center justify-between">
              {/* Logo and Brand */}
              <div className="flex items-center gap-8">
                <div className="flex items-center gap-4">
                  <div className="relative">
                    <div className="absolute inset-0 bg-gradient-to-br from-data-blue to-data-cyan rounded-xl blur-md opacity-50"></div>
                    <div className="relative w-12 h-12 bg-gradient-to-br from-data-blue to-data-cyan rounded-xl flex items-center justify-center shadow-glow-sm">
                      <Activity className="w-7 h-7 text-white" />
                    </div>
                  </div>
                  <div>
                    <h1 className="text-2xl font-bold text-glow bg-gradient-to-r from-white to-light-200 bg-clip-text text-transparent">
                      URPO
                    </h1>
                    <p className="text-xs text-light-400 uppercase tracking-widest font-medium">
                      Professional Trace Explorer
                    </p>
                  </div>
                </div>

                {/* Navigation with sharp styling */}
                <nav className="flex items-center gap-2">
                  {navigationItems.map(({ key, icon: Icon, label, shortcut }) => (
                    <button
                      key={key}
                      onClick={() => setActiveView(key)}
                      className={`nav-item-sharp ${activeView === key ? 'active' : ''}`}
                    >
                      <Icon className="w-4 h-4" />
                      <span className="font-medium">{label}</span>
                      <kbd className="hidden lg:inline-block badge-sharp bg-dark-300 text-light-500 text-[10px] px-2 py-0.5">
                        {shortcut}
                      </kbd>
                    </button>
                  ))}
                </nav>
              </div>

              {/* Actions and Status */}
              <div className="flex items-center gap-6">
                {/* Professional Search */}
                <div className="relative group">
                  <div className="absolute inset-0 bg-gradient-to-r from-data-blue/10 to-data-purple/10 rounded-lg blur opacity-0 group-hover:opacity-100 transition-opacity"></div>
                  <div className="relative">
                    <Search className="absolute left-3 top-1/2 -translate-y-1/2 w-4 h-4 text-light-500" />
                    <input
                      id="global-search"
                      type="text"
                      value={searchQuery}
                      onChange={(e) => setSearchQuery(e.target.value)}
                      placeholder="Search traces, services..."
                      className="input-sharp pl-10 pr-16 w-80"
                    />
                    <div className="absolute right-3 top-1/2 -translate-y-1/2">
                      <kbd className="badge-sharp text-[10px] px-2 py-1">⌘K</kbd>
                    </div>
                  </div>
                </div>

                {/* Status indicators */}
                <div className="flex items-center gap-3 px-4 py-2 sharp-panel bg-dark-100">
                  <div className="flex items-center gap-2">
                    <div className="status-sharp online"></div>
                    <span className="text-xs font-medium text-light-300">Live</span>
                  </div>
                  <div className="w-px h-4 bg-dark-300"></div>
                  <div className="text-xs text-light-400">
                    {services.length} services
                  </div>
                </div>

                {/* Action Buttons */}
<<<<<<< HEAD
                <div className="flex items-center gap-2">
                  <button
                    onClick={() => setShowFilters(!showFilters)}
                    className={`btn-ghost p-2 ${showFilters ? 'bg-dark-200 text-data-blue' : ''}`}
                    title="Toggle Filters"
                  >
=======
                <div className="flex items-center gap-1">
                  <button className="btn-sharp p-2" title="Filter">
>>>>>>> 67a522ae
                    <Filter className="w-4 h-4" />
                  </button>
                  <button
                    onClick={updateMetrics}
<<<<<<< HEAD
                    className="btn-ghost p-2"
                    title="Refresh Data"
                  >
                    <RefreshCw className="w-4 h-4" />
                  </button>
                  <button
                    onClick={() => setShowNotifications(!showNotifications)}
                    className={`btn-ghost p-2 relative ${showNotifications ? 'bg-dark-200 text-data-blue' : ''}`}
                    title="Notifications"
                  >
                    <Bell className="w-4 h-4" />
                    <span className="absolute -top-1 -right-1 w-2 h-2 bg-semantic-error rounded-full"></span>
                  </button>
                  <button
                    onClick={() => setShowSettings(!showSettings)}
                    className={`btn-ghost p-2 ${showSettings ? 'bg-dark-200 text-data-blue' : ''}`}
                    title="Settings"
                  >
=======
                    className="btn-sharp p-2"
                    title="Refresh"
                  >
                    <RefreshCw className="w-4 h-4" />
                  </button>
                  <button className="btn-sharp p-2 relative" title="Notifications">
                    <Bell className="w-4 h-4" />
                    <span className="absolute -top-1 -right-1 w-2 h-2 bg-semantic-error rounded-full"></span>
                  </button>
                  <button className="btn-sharp p-2" title="Settings">
>>>>>>> 67a522ae
                    <Settings className="w-4 h-4" />
                  </button>
                </div>

<<<<<<< HEAD
                {/* User Menu */}
                <button
                  onClick={() => setShowUserMenu(!showUserMenu)}
                  className="flex items-center gap-2 pl-4 border-l border-dark-300 hover:bg-dark-200 rounded-r-lg px-2 py-1 transition-colors"
                >
                  <div className="w-8 h-8 bg-gradient-to-br from-data-purple to-data-pink rounded-full flex items-center justify-center text-white font-semibold text-sm">
                    U
                  </div>
                  <ChevronDown className={`w-4 h-4 text-light-500 transition-transform ${showUserMenu ? 'rotate-180' : ''}`} />
                </button>
=======
                {/* User Section */}
                <div className="flex items-center gap-3 pl-4 border-l border-dark-300">
                  <div className="text-right">
                    <p className="text-xs font-medium text-light-200">Admin</p>
                    <p className="text-[10px] text-light-500">Production</p>
                  </div>
                  <div className="w-10 h-10 rounded-lg bg-gradient-to-br from-data-purple to-data-pink shadow-lg flex items-center justify-center text-white font-bold text-sm">
                    A
                  </div>
                </div>
>>>>>>> 67a522ae
              </div>
            </div>
          </div>

          {/* Sub-header with Metrics */}
          {systemMetrics && (
            <div className="px-4 py-2 bg-dark-150 border-t border-dark-300">
              <div className="flex items-center justify-between">
                <div className="flex items-center gap-6">
                  {/* Connection Status */}
                  <div className="flex items-center gap-2">
                    <div className={`w-2 h-2 rounded-full ${
                      isTauriAvailable() ? 'bg-semantic-success' : 'bg-semantic-warning'
                    } animate-pulse`}></div>
                    <span className="text-xs text-light-400">
                      {isTauriAvailable() ? 'OTLP Connected' : 'Demo Mode'}
                    </span>
                  </div>

                  {/* Key Metrics Bar */}
                  <div className="flex items-center gap-4">
                    <div className="flex items-center gap-2">
                      <span className="text-xs text-light-500">Services</span>
                      <span className="text-sm font-medium text-light-200">{services.length}</span>
                    </div>
                    <div className="flex items-center gap-2">
                      <span className="text-xs text-light-500">Traces</span>
                      <span className="text-sm font-medium text-light-200">{traces.length}</span>
                    </div>
                    <div className="flex items-center gap-2">
                      <span className="text-xs text-light-500">Spans/s</span>
                      <span className="text-sm font-medium text-data-cyan">
                        {systemMetrics.spans_per_second.toFixed(0)}
                      </span>
                    </div>
                    <div className="flex items-center gap-2">
                      <span className="text-xs text-light-500">Memory</span>
                      <span className="text-sm font-medium text-data-yellow">
                        {systemMetrics.memory_usage_mb.toFixed(0)}MB
                      </span>
                    </div>
                    <div className="flex items-center gap-2">
                      <span className="text-xs text-light-500">CPU</span>
                      <span className="text-sm font-medium text-data-orange">
                        {systemMetrics.cpu_usage_percent.toFixed(1)}%
                      </span>
                    </div>
                  </div>
                </div>

                {/* Time Range Selector */}
                <div className="flex items-center gap-2">
                  <span className="text-xs text-light-500">Time Range</span>
                  <select className="bg-dark-200 border border-dark-400 rounded px-2 py-1 text-xs text-light-200">
                    <option>Last 15 minutes</option>
                    <option>Last 1 hour</option>
                    <option>Last 6 hours</option>
                    <option>Last 24 hours</option>
                  </select>
                </div>
              </div>
            </div>
          )}
        </header>

        {/* Filter Panel */}
        {showFilters && (
          <div className="bg-dark-100 border-b border-dark-300 px-4 py-3">
            <div className="flex items-center gap-4">
              <div className="flex items-center gap-2">
                <label className="text-sm font-medium text-light-300">Service:</label>
                <select className="bg-dark-200 border border-dark-400 rounded px-3 py-1 text-sm text-light-200">
                  <option>All Services</option>
                  {services.map(service => (
                    <option key={service.service_name} value={service.service_name}>
                      {service.service_name}
                    </option>
                  ))}
                </select>
              </div>
              <div className="flex items-center gap-2">
                <label className="text-sm font-medium text-light-300">Status:</label>
                <select className="bg-dark-200 border border-dark-400 rounded px-3 py-1 text-sm text-light-200">
                  <option>All Status</option>
                  <option>Healthy</option>
                  <option>Warning</option>
                  <option>Error</option>
                </select>
              </div>
              <div className="flex items-center gap-2">
                <label className="text-sm font-medium text-light-300">Time Range:</label>
                <select className="bg-dark-200 border border-dark-400 rounded px-3 py-1 text-sm text-light-200">
                  <option>Last 15 minutes</option>
                  <option>Last 1 hour</option>
                  <option>Last 6 hours</option>
                  <option>Last 24 hours</option>
                </select>
              </div>
            </div>
          </div>
        )}

        {/* Notifications Dropdown */}
        {showNotifications && (
          <div className="absolute top-16 right-4 w-80 bg-dark-100 border border-dark-300 rounded-lg shadow-xl z-50">
            <div className="p-4">
              <h3 className="text-sm font-semibold text-light-200 mb-3">Recent Notifications</h3>
              <div className="space-y-3">
                <div className="flex items-start gap-3 p-3 bg-dark-200 rounded-lg">
                  <div className="w-2 h-2 bg-semantic-error rounded-full mt-2 flex-shrink-0"></div>
                  <div>
                    <p className="text-sm text-light-200">High error rate detected</p>
                    <p className="text-xs text-light-500">payment-service - 5 minutes ago</p>
                  </div>
                </div>
                <div className="flex items-start gap-3 p-3 bg-dark-200 rounded-lg">
                  <div className="w-2 h-2 bg-semantic-warning rounded-full mt-2 flex-shrink-0"></div>
                  <div>
                    <p className="text-sm text-light-200">Latency spike observed</p>
                    <p className="text-xs text-light-500">auth-service - 12 minutes ago</p>
                  </div>
                </div>
                <div className="flex items-start gap-3 p-3 bg-dark-200 rounded-lg">
                  <div className="w-2 h-2 bg-semantic-success rounded-full mt-2 flex-shrink-0"></div>
                  <div>
                    <p className="text-sm text-light-200">Service recovered</p>
                    <p className="text-xs text-light-500">notification-service - 1 hour ago</p>
                  </div>
                </div>
              </div>
            </div>
          </div>
        )}

        {/* Settings Dropdown */}
        {showSettings && (
          <div className="absolute top-16 right-4 w-64 bg-dark-100 border border-dark-300 rounded-lg shadow-xl z-50">
            <div className="p-4">
              <h3 className="text-sm font-semibold text-light-200 mb-3">Settings</h3>
              <div className="space-y-2">
                <button className="w-full text-left px-3 py-2 text-sm text-light-300 hover:bg-dark-200 rounded">
                  Theme Settings
                </button>
                <button className="w-full text-left px-3 py-2 text-sm text-light-300 hover:bg-dark-200 rounded">
                  Data Refresh Rate
                </button>
                <button className="w-full text-left px-3 py-2 text-sm text-light-300 hover:bg-dark-200 rounded">
                  Export Settings
                </button>
                <button className="w-full text-left px-3 py-2 text-sm text-light-300 hover:bg-dark-200 rounded">
                  Keyboard Shortcuts
                </button>
                <hr className="border-dark-300 my-2" />
                <button className="w-full text-left px-3 py-2 text-sm text-light-300 hover:bg-dark-200 rounded">
                  About URPO
                </button>
              </div>
            </div>
          </div>
        )}

        {/* User Menu Dropdown */}
        {showUserMenu && (
          <div className="absolute top-16 right-4 w-56 bg-dark-100 border border-dark-300 rounded-lg shadow-xl z-50">
            <div className="p-4">
              <div className="flex items-center gap-3 mb-4 pb-3 border-b border-dark-300">
                <div className="w-10 h-10 bg-gradient-to-br from-data-purple to-data-pink rounded-full flex items-center justify-center text-white font-semibold">
                  U
                </div>
                <div>
                  <p className="text-sm font-medium text-light-200">Admin User</p>
                  <p className="text-xs text-light-500">admin@urpo.dev</p>
                </div>
              </div>
              <div className="space-y-2">
                <button className="w-full text-left px-3 py-2 text-sm text-light-300 hover:bg-dark-200 rounded">
                  Profile Settings
                </button>
                <button className="w-full text-left px-3 py-2 text-sm text-light-300 hover:bg-dark-200 rounded">
                  API Keys
                </button>
                <button className="w-full text-left px-3 py-2 text-sm text-light-300 hover:bg-dark-200 rounded">
                  Preferences
                </button>
                <hr className="border-dark-300 my-2" />
                <button className="w-full text-left px-3 py-2 text-sm text-light-300 hover:bg-dark-200 rounded">
                  Help & Support
                </button>
                <button className="w-full text-left px-3 py-2 text-sm text-semantic-error hover:bg-semantic-error hover:bg-opacity-10 rounded">
                  Sign Out
                </button>
              </div>
            </div>
          </div>
        )}

        {/* Error Banner */}
        {error && (
          <div className="px-4 py-2 bg-semantic-error bg-opacity-10 border-b border-semantic-error border-opacity-30">
            <div className="flex items-center gap-2">
              <div className="w-2 h-2 bg-semantic-error rounded-full"></div>
              <span className="text-sm text-semantic-error">{error}</span>
            </div>
          </div>
        )}

        {/* Main Content Area with polished styling */}
        <main className="flex-1 overflow-hidden bg-dark-0 relative">
          {/* Subtle background pattern */}
          <div className="absolute inset-0 opacity-[0.02]" style={{
            backgroundImage: `
              linear-gradient(rgba(255,255,255,0.03) 1px, transparent 1px),
              linear-gradient(90deg, rgba(255,255,255,0.03) 1px, transparent 1px)
            `,
            backgroundSize: '50px 50px'
          }}></div>

          <div className="relative h-full">
            {activeView === 'graph' && (
              <ErrorBoundary componentName="ServiceGraphPro" isolate>
                <div className="h-full p-6">
                  <div className="h-full sharp-panel bg-dark-50 p-6">
                    <div className="flex items-center justify-between mb-6">
                      <div>
                        <h2 className="text-xl font-bold text-light-50 mb-1">Service Dependency Map</h2>
                        <p className="text-sm text-light-400">Real-time service interactions and health status</p>
                      </div>
                      <div className="flex items-center gap-2">
                        <button className="btn-sharp-primary text-sm px-4 py-2">
                          Auto Layout
                        </button>
                        <button className="btn-sharp text-sm px-4 py-2">
                          Export
                        </button>
                      </div>
                    </div>
                    <div className="h-[calc(100%-100px)] sharp-card p-4">
                      <ServiceGraphPro services={services} traces={traces} />
                    </div>
                  </div>
                </div>
              </ErrorBoundary>
            )}

            {activeView === 'flows' && (
              <ErrorBoundary componentName="FlowTable" isolate>
                <div className="h-full p-4">
                  {traces.length > 100 ? (
                    <VirtualizedFlowTable traces={traces} onRefresh={loadTraces} />
                  ) : (
                    <FlowTable traces={traces} onRefresh={loadTraces} />
                  )}
                </div>
              </ErrorBoundary>
            )}

            {activeView === 'health' && (
              <ErrorBoundary componentName="HealthView" isolate>
                <div className="p-4 dashboard-grid">
                  <div className="panel-full">
                    <ServiceHealthDashboard services={services} />
                  </div>
                  {systemMetrics && (
                    <div className="panel-full">
                      <SystemMetrics metrics={systemMetrics} />
                    </div>
                  )}
                </div>
              </ErrorBoundary>
            )}

            {activeView === 'traces' && (
              <ErrorBoundary componentName="TraceExplorer" isolate>
                <div className="h-full p-4">
                  <TraceExplorer
                    traces={traces}
                    onRefresh={loadTraces}
                  />
                </div>
              </ErrorBoundary>
            )}

            {activeView === 'servicemap' && (
              <ErrorBoundary componentName="ServiceMap" isolate>
                <div className="h-full p-4 bg-dark-50">
                  <ServiceMap />
                </div>
              </ErrorBoundary>
            )}
          </div>
        </main>

        {/* Status Bar */}
        <footer className="bg-dark-100 border-t border-dark-300 px-4 py-2">
          <div className="flex items-center justify-between">
            <div className="flex items-center gap-4 text-xs">
              <span className="text-light-500">
                © 2025 URPO • Ultra-Fast OTEL Explorer
              </span>
              <span className="text-light-600">
                v0.1.0
              </span>
            </div>

            <div className="flex items-center gap-4 text-xs">
              {systemMetrics && (
                <>
                  <span className="text-light-500">
                    Total Spans: <span className="font-medium text-light-300">
                      {systemMetrics.total_spans.toLocaleString()}
                    </span>
                  </span>
                  <span className="text-light-500">
                    Uptime: <span className="font-medium text-light-300">
                      {Math.floor(systemMetrics.uptime_seconds / 60)}m
                    </span>
                  </span>
                </>
              )}
            </div>
          </div>
        </footer>
      </div>
    </ErrorBoundary>
  );
});

App.displayName = 'App';

export default App;<|MERGE_RESOLUTION|>--- conflicted
+++ resolved
@@ -257,22 +257,17 @@
                 </div>
 
                 {/* Action Buttons */}
-<<<<<<< HEAD
                 <div className="flex items-center gap-2">
                   <button
                     onClick={() => setShowFilters(!showFilters)}
                     className={`btn-ghost p-2 ${showFilters ? 'bg-dark-200 text-data-blue' : ''}`}
                     title="Toggle Filters"
                   >
-=======
-                <div className="flex items-center gap-1">
-                  <button className="btn-sharp p-2" title="Filter">
->>>>>>> 67a522ae
+
                     <Filter className="w-4 h-4" />
                   </button>
                   <button
                     onClick={updateMetrics}
-<<<<<<< HEAD
                     className="btn-ghost p-2"
                     title="Refresh Data"
                   >
@@ -291,23 +286,11 @@
                     className={`btn-ghost p-2 ${showSettings ? 'bg-dark-200 text-data-blue' : ''}`}
                     title="Settings"
                   >
-=======
-                    className="btn-sharp p-2"
-                    title="Refresh"
-                  >
-                    <RefreshCw className="w-4 h-4" />
-                  </button>
-                  <button className="btn-sharp p-2 relative" title="Notifications">
-                    <Bell className="w-4 h-4" />
-                    <span className="absolute -top-1 -right-1 w-2 h-2 bg-semantic-error rounded-full"></span>
-                  </button>
-                  <button className="btn-sharp p-2" title="Settings">
->>>>>>> 67a522ae
+
                     <Settings className="w-4 h-4" />
                   </button>
                 </div>
 
-<<<<<<< HEAD
                 {/* User Menu */}
                 <button
                   onClick={() => setShowUserMenu(!showUserMenu)}
@@ -318,18 +301,7 @@
                   </div>
                   <ChevronDown className={`w-4 h-4 text-light-500 transition-transform ${showUserMenu ? 'rotate-180' : ''}`} />
                 </button>
-=======
-                {/* User Section */}
-                <div className="flex items-center gap-3 pl-4 border-l border-dark-300">
-                  <div className="text-right">
-                    <p className="text-xs font-medium text-light-200">Admin</p>
-                    <p className="text-[10px] text-light-500">Production</p>
-                  </div>
-                  <div className="w-10 h-10 rounded-lg bg-gradient-to-br from-data-purple to-data-pink shadow-lg flex items-center justify-center text-white font-bold text-sm">
-                    A
-                  </div>
-                </div>
->>>>>>> 67a522ae
+
               </div>
             </div>
           </div>
